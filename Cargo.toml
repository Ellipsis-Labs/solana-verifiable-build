[package]
name = "solana-verify"
<<<<<<< HEAD
version = "0.2.13"
=======
version = "0.2.14"
>>>>>>> 214ba849
edition = "2021"
description = "A CLI tool for building verifiable Solana programs"
license = "MIT"
# See more keys and their definitions at https://doc.rust-lang.org/cargo/reference/manifest.html

[dependencies]
anyhow = "1.0.79"
borsh = { version = "1.2.1", features = ["derive"] }
cargo-lock = "9.0.0" # missing in workspace
cargo_toml = "0.15.3" # missing in workspace
clap = "2.33.1" # version of v1.18 does not support derive
crossbeam-channel = "0.5.11"
hex = "0.4.3"
indicatif = "0.17.7"
lazy_static = "1.4.0"
pathdiff = "0.2.0" # missing in workspace
reqwest = "0.11.23"
serde = { version = "1.0.195", features = ["derive"] }
serde_json = "1.0.111"
sha256 = "1.1.1" # missing in workspace
signal-hook = "0.3.17"
solana-clap-utils = "=1.18.23"
solana-cli-config = "=1.18.23"
solana-client = "=1.18.23"
solana-sdk = "=1.18.23"
tokio = { version = "1.29.1", features = ["full"] }

[dependencies.uuid]
version = "1.2.2"
features = [
    "v4",                # Lets you generate random UUIDs
    "fast-rng",          # Use a faster (but still sufficiently random) RNG
    "macro-diagnostics", # Enable better diagnostics for compile-time UUIDs
]<|MERGE_RESOLUTION|>--- conflicted
+++ resolved
@@ -1,10 +1,6 @@
 [package]
 name = "solana-verify"
-<<<<<<< HEAD
-version = "0.2.13"
-=======
 version = "0.2.14"
->>>>>>> 214ba849
 edition = "2021"
 description = "A CLI tool for building verifiable Solana programs"
 license = "MIT"
